#!/usr/bin/env python

import numpy as np
import ctypes
import struct
import time

# relative imports in Python3 must be explicit
from .ioctl_numbers import _IOR, _IOW
from fcntl import ioctl

SPI_IOC_MAGIC   = ord("k")

SPI_IOC_RD_MODE          = _IOR(SPI_IOC_MAGIC, 1, "=B")
SPI_IOC_WR_MODE          = _IOW(SPI_IOC_MAGIC, 1, "=B")

SPI_IOC_RD_LSB_FIRST     = _IOR(SPI_IOC_MAGIC, 2, "=B")
SPI_IOC_WR_LSB_FIRST     = _IOW(SPI_IOC_MAGIC, 2, "=B")

SPI_IOC_RD_BITS_PER_WORD = _IOR(SPI_IOC_MAGIC, 3, "=B")
SPI_IOC_WR_BITS_PER_WORD = _IOW(SPI_IOC_MAGIC, 3, "=B")

SPI_IOC_RD_MAX_SPEED_HZ  = _IOR(SPI_IOC_MAGIC, 4, "=I")
SPI_IOC_WR_MAX_SPEED_HZ  = _IOW(SPI_IOC_MAGIC, 4, "=I")

SPI_CPHA   = 0x01                 # /* clock phase */
SPI_CPOL   = 0x02                 # /* clock polarity */
SPI_MODE_0 = (0|0)                # /* (original MicroWire) */
SPI_MODE_1 = (0|SPI_CPHA)
SPI_MODE_2 = (SPI_CPOL|0)
SPI_MODE_3 = (SPI_CPOL|SPI_CPHA)

class Lepton(object):
  """Communication class for FLIR Lepton module on SPI

  Args:
    spi_dev (str): Location of SPI device node. Default '/dev/spidev0.0'.
  """

  ROWS = 60
  COLS = 80
  VOSPI_FRAME_SIZE = COLS + 2
  VOSPI_FRAME_SIZE_BYTES = VOSPI_FRAME_SIZE * 2
  MODE = SPI_MODE_3
  BITS = 8
  SPEED = 18000000
  SPIDEV_MESSAGE_LIMIT = 24

  def __init__(self, spi_dev = "/dev/spidev0.0"):
    self._spi_dev = spi_dev
    self._txbuf = np.zeros(Lepton.VOSPI_FRAME_SIZE, dtype=np.uint16)

    # struct spi_ioc_transfer {
    #   __u64     tx_buf;
    #   __u64     rx_buf;
    #   __u32     len;
    #   __u32     speed_hz;
    #   __u16     delay_usecs;
    #   __u8      bits_per_word;
    #   __u8      cs_change;
    #   __u32     pad;
    # };
    self._xmit_struct = struct.Struct("=QQIIHBBI")
    self._msg_size = self._xmit_struct.size
    self._xmit_buf = np.zeros((self._msg_size * Lepton.ROWS), dtype=np.uint8)
    self._msg = _IOW(SPI_IOC_MAGIC, 0, self._xmit_struct.format)
    self._capture_buf = np.zeros((Lepton.ROWS, Lepton.VOSPI_FRAME_SIZE, 1), dtype=np.uint16)

    for i in range(Lepton.ROWS):
      self._xmit_struct.pack_into(self._xmit_buf, i * self._msg_size,
        self._txbuf.ctypes.data,                                            #   __u64     tx_buf;
        self._capture_buf.ctypes.data + Lepton.VOSPI_FRAME_SIZE_BYTES * i,  #   __u64     rx_buf;
        Lepton.VOSPI_FRAME_SIZE_BYTES,                                      #   __u32     len;
        Lepton.SPEED,                                                       #   __u32     speed_hz;
        0,                                                                  #   __u16     delay_usecs;
        Lepton.BITS,                                                        #   __u8      bits_per_word;
        1,                                                                  #   __u8      cs_change;
        0)                                                                  #   __u32     pad;

  def __enter__(self):
<<<<<<< HEAD
    self._handle = open(self._spi_dev, "w+")
=======
    # "In Python 3 the only way to open /dev/tty under Linux appears to be 1) in binary mode and 2) with buffering disabled."
    self.__handle = open(self.__spi_dev, "wb+", buffering=0)
>>>>>>> c856c6a1

    ioctl(self._handle, SPI_IOC_RD_MODE, struct.pack("=B", Lepton.MODE))
    ioctl(self._handle, SPI_IOC_WR_MODE, struct.pack("=B", Lepton.MODE))

    ioctl(self._handle, SPI_IOC_RD_BITS_PER_WORD, struct.pack("=B", Lepton.BITS))
    ioctl(self._handle, SPI_IOC_WR_BITS_PER_WORD, struct.pack("=B", Lepton.BITS))

    ioctl(self._handle, SPI_IOC_RD_MAX_SPEED_HZ, struct.pack("=I", Lepton.SPEED))
    ioctl(self._handle, SPI_IOC_WR_MAX_SPEED_HZ, struct.pack("=I", Lepton.SPEED))

    return self

  def __exit__(self, type, value, tb):
    self._handle.close()

  @staticmethod
  def capture_segment(handle, xs_buf, xs_size, capture_buf):
    messages = Lepton.ROWS

    iow = _IOW(SPI_IOC_MAGIC, 0, xs_size)
    ioctl(handle, iow, xs_buf, True)

    while (capture_buf[0] & 0x000f) == 0x000f: # byteswapped 0x0f00
      ioctl(handle, iow, xs_buf, True)

    messages -= 1

    # NB: the default spidev bufsiz is 4096 bytes so that's where the 24 message limit comes from: 4096 / Lepton.VOSPI_FRAME_SIZE_BYTES = 24.97...
    # This 24 message limit works OK, but if you really need to optimize the read speed here, this hack is for you:

    # The limit can be changed when spidev is loaded, but since it is compiled statically into newer raspbian kernels, that means
    # modifying the kernel boot args to pass this option. This works too:
    #   $ sudo chmod 666 /sys/module/spidev/parameters/bufsiz
    #   $ echo 65536 > /sys/module/spidev/parameters/bufsiz
    # Then Lepton.SPIDEV_MESSAGE_LIMIT of 24 can be raised to 59

    while messages > 0:
      if messages > Lepton.SPIDEV_MESSAGE_LIMIT:
        count = Lepton.SPIDEV_MESSAGE_LIMIT
      else:
        count = messages
      iow = _IOW(SPI_IOC_MAGIC, 0, xs_size * count)
      ret = ioctl(handle, iow, xs_buf[xs_size * (60 - messages):], True)
      if ret < 1:
        raise IOError("can't send {0} spi messages ({1})".format(60, ret))
      messages -= count

  def capture(self, data_buffer = None, log_time = False, debug_print = False, retry_reset = True):
    """Capture a frame of data.

    Captures 80x60 uint16 array of non-normalized (raw 12-bit) data. Returns that frame and a frame_id (which
    is currently just the sum of all pixels). The Lepton will return multiple, identical frames at a rate of up
    to ~27 Hz, with unique frames at only ~9 Hz, so the frame_id can help you from doing additional work
    processing duplicate frames.

    Args:
      data_buffer (numpy.ndarray): Optional. If specified, should be ``(60,80,1)`` with `dtype`=``numpy.uint16``.

    Returns:
      tuple consisting of (data_buffer, frame_id)
    """

    start = time.time()

    if data_buffer is None:
      data_buffer = np.ndarray((Lepton.ROWS, Lepton.COLS, 1), dtype=np.uint16)
    elif data_buffer.ndim < 2 or data_buffer.shape[0] < Lepton.ROWS or data_buffer.shape[1] < Lepton.COLS or data_buffer.itemsize < 2:
      raise Exception("Provided input array not large enough")

    while True:
      Lepton.capture_segment(self._handle, self._xmit_buf, self._msg_size, self._capture_buf[0])
      if retry_reset and (self._capture_buf[20, 0] & 0xFF0F) != 0x1400: # make sure that this is a well-formed frame, should find line 20 here
        # Leave chip select deasserted for at least 185 ms to reset
        if debug_print:
          print("Garbage frame number reset waiting...")
        time.sleep(0.185)
      else:
        break

    self._capture_buf.byteswap(True)
    data_buffer[:,:] = self._capture_buf[:,2:]

    end = time.time()

    if debug_print:
      print("---")
      for i in range(Lepton.ROWS):
        fid = self._capture_buf[i, 0, 0]
        crc = self._capture_buf[i, 1, 0]
        fnum = fid & 0xFFF
        print("0x{0:04x} 0x{1:04x} : Row {2:2} : crc={1}".format(fid, crc, fnum))
      print("---")

    if log_time:
      print("frame processed int {0}s, {1}hz".format(end-start, 1.0/(end-start)))

    # TODO: turn on telemetry to get real frame id, sum on this array is fast enough though (< 500us)
    return data_buffer, data_buffer.sum()<|MERGE_RESOLUTION|>--- conflicted
+++ resolved
@@ -78,12 +78,8 @@
         0)                                                                  #   __u32     pad;
 
   def __enter__(self):
-<<<<<<< HEAD
-    self._handle = open(self._spi_dev, "w+")
-=======
     # "In Python 3 the only way to open /dev/tty under Linux appears to be 1) in binary mode and 2) with buffering disabled."
-    self.__handle = open(self.__spi_dev, "wb+", buffering=0)
->>>>>>> c856c6a1
+    self._handle = open(self._spi_dev, "wb+", buffering=0)
 
     ioctl(self._handle, SPI_IOC_RD_MODE, struct.pack("=B", Lepton.MODE))
     ioctl(self._handle, SPI_IOC_WR_MODE, struct.pack("=B", Lepton.MODE))
